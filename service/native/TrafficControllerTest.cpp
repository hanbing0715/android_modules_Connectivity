--- conflicted
+++ resolved
@@ -792,14 +792,6 @@
     std::vector<std::string> expectedLines = {
         "mCookieTagMap:",
         fmt::format("cookie={} tag={:#x} uid={}", TEST_COOKIE, TEST_TAG, TEST_UID)};
-<<<<<<< HEAD
-
-    populateFakeIfaceIndexName(TEST_IFNAME, TEST_IFINDEX);
-    expectedLines.emplace_back("mIfaceIndexNameMap:");
-    expectedLines.emplace_back(fmt::format("ifaceIndex={} ifaceName={}",
-                                           TEST_IFINDEX, TEST_IFNAME));
-=======
->>>>>>> 9e1675d3
 
     ASSERT_TRUE(isOk(updateUidOwnerMaps({TEST_UID}, HAPPY_BOX_MATCH,
                                         TrafficController::IptOpInsert)));
@@ -826,10 +818,6 @@
 
     std::vector<std::string> expectedLines = {
         fmt::format("mCookieTagMap {}", kErrIterate),
-<<<<<<< HEAD
-        fmt::format("mIfaceIndexNameMap {}", kErrIterate),
-=======
->>>>>>> 9e1675d3
         fmt::format("mIfaceStatsMap {}", kErrIterate),
         fmt::format("mConfigurationMap {}", kErrReadRulesConfig),
         fmt::format("mConfigurationMap {}", kErrReadStatsMapConfig),
