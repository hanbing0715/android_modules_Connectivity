--- conflicted
+++ resolved
@@ -19,11 +19,7 @@
 import static org.junit.Assert.assertEquals;
 
 import android.net.ipmemorystore.NetworkAttributes;
-<<<<<<< HEAD
-import android.net.quirks.IPv6ProvisioningLossQuirk;
-=======
 import android.net.networkstack.aidl.quirks.IPv6ProvisioningLossQuirk;
->>>>>>> 71677730
 
 import androidx.test.filters.SmallTest;
 import androidx.test.runner.AndroidJUnit4;
@@ -57,11 +53,7 @@
         }
         assertEquals(sum, NetworkAttributes.TOTAL_WEIGHT, EPSILON);
 
-<<<<<<< HEAD
-        final IPv6ProvisioningLossQuirk ipv6ProvLossQuirk =
-=======
         final IPv6ProvisioningLossQuirk ipv6ProvisioningLossQuirk =
->>>>>>> 71677730
                 new IPv6ProvisioningLossQuirk(3, System.currentTimeMillis() + 7_200_000);
         // Use directly the constructor with all attributes, and make sure that when compared
         // to itself the score is a clean 1.0f.
@@ -72,11 +64,7 @@
                         "some hint",
                         Arrays.asList(Inet4Address.getByAddress(new byte[] {5, 6, 7, 8}),
                                 Inet4Address.getByAddress(new byte[] {9, 0, 1, 2})),
-<<<<<<< HEAD
-                        98, ipv6ProvLossQuirk);
-=======
                         98, ipv6ProvisioningLossQuirk);
->>>>>>> 71677730
         assertEquals(1.0f, na.getNetworkGroupSamenessConfidence(na), EPSILON);
     }
 }