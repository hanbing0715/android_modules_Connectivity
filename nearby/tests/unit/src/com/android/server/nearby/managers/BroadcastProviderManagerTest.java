/*
 * Copyright (C) 2023 The Android Open Source Project
 *
 * Licensed under the Apache License, Version 2.0 (the "License");
 * you may not use this file except in compliance with the License.
 * You may obtain a copy of the License at
 *
 *      http://www.apache.org/licenses/LICENSE-2.0
 *
 * Unless required by applicable law or agreed to in writing, software
 * distributed under the License is distributed on an "AS IS" BASIS,
 * WITHOUT WARRANTIES OR CONDITIONS OF ANY KIND, either express or implied.
 * See the License for the specific language governing permissions and
 * limitations under the License.
 */

package com.android.server.nearby.managers;

import static android.Manifest.permission.READ_DEVICE_CONFIG;
import static android.Manifest.permission.WRITE_DEVICE_CONFIG;

import static com.android.server.nearby.NearbyConfiguration.NEARBY_ENABLE_PRESENCE_BROADCAST_LEGACY;
import static com.android.server.nearby.NearbyConfiguration.NEARBY_SUPPORT_TEST_APP;

import static org.mockito.ArgumentMatchers.any;
import static org.mockito.Mockito.eq;
import static org.mockito.Mockito.mock;
import static org.mockito.Mockito.verify;
import static org.mockito.Mockito.when;

import android.app.UiAutomation;
import android.content.Context;
import android.nearby.BroadcastCallback;
import android.nearby.BroadcastRequest;
import android.nearby.IBroadcastListener;
import android.nearby.PresenceBroadcastRequest;
import android.nearby.PresenceCredential;
import android.nearby.PrivateCredential;
import android.os.IBinder;
import android.provider.DeviceConfig;

import androidx.test.core.app.ApplicationProvider;
import androidx.test.platform.app.InstrumentationRegistry;

import com.android.server.nearby.NearbyConfiguration;
import com.android.server.nearby.provider.BleBroadcastProvider;

import com.google.common.util.concurrent.MoreExecutors;

import org.junit.Before;
import org.junit.Rule;
import org.junit.Test;
import org.mockito.Mock;
import org.mockito.junit.MockitoJUnit;
import org.mockito.junit.MockitoRule;

import java.util.Collections;

/**
 * Unit test for {@link com.android.server.nearby.managers.BroadcastProviderManager}.
 */
public class BroadcastProviderManagerTest {
    private static final String NAMESPACE = NearbyConfiguration.getNamespace();
    private static final byte[] IDENTITY = new byte[]{1, 1, 1, 1, 1, 1, 1, 1, 1, 1, 1, 1, 1, 1};
    private static final int MEDIUM_TYPE_BLE = 0;
    private static final byte[] SALT = {2, 3};
    private static final byte TX_POWER = 4;
    private static final int PRESENCE_ACTION = 123;
    private static final byte[] SECRET_ID = new byte[]{1, 2, 3, 4};
    private static final byte[] AUTHENTICITY_KEY = new byte[]{12, 13, 14};
    private static final String DEVICE_NAME = "test_device";

    @Rule
    public final MockitoRule mocks = MockitoJUnit.rule();

    @Mock
    IBroadcastListener mBroadcastListener;
    @Mock
    BleBroadcastProvider mBleBroadcastProvider;
    @Mock
    IBinder mBinder;
    private Context mContext;
    private BroadcastProviderManager mBroadcastProviderManager;
    private BroadcastRequest mBroadcastRequest;
    private UiAutomation mUiAutomation =
            InstrumentationRegistry.getInstrumentation().getUiAutomation();

    @Before
    public void setUp() {
        when(mBroadcastListener.asBinder()).thenReturn(mBinder);
        mUiAutomation.adoptShellPermissionIdentity(WRITE_DEVICE_CONFIG, READ_DEVICE_CONFIG);
        DeviceConfig.setProperty(
                NAMESPACE, NEARBY_ENABLE_PRESENCE_BROADCAST_LEGACY, "true", false);
        DeviceConfig.setProperty(
                NAMESPACE, NEARBY_SUPPORT_TEST_APP, "true", false);

        mContext = ApplicationProvider.getApplicationContext();
        mBroadcastProviderManager = new BroadcastProviderManager(
                MoreExecutors.directExecutor(),
                mBleBroadcastProvider);

        PrivateCredential privateCredential =
                new PrivateCredential.Builder(SECRET_ID, AUTHENTICITY_KEY, IDENTITY, DEVICE_NAME)
                        .setIdentityType(PresenceCredential.IDENTITY_TYPE_PRIVATE)
                        .build();
        mBroadcastRequest =
                new PresenceBroadcastRequest.Builder(Collections.singletonList(MEDIUM_TYPE_BLE),
                        SALT, privateCredential)
                        .setTxPower(TX_POWER)
                        .setVersion(BroadcastRequest.PRESENCE_VERSION_V0)
                        .addAction(PRESENCE_ACTION).build();
    }

    @Test
    public void testStartAdvertising() throws Exception {
        mBroadcastProviderManager.startBroadcast(mBroadcastRequest, mBroadcastListener);
        verify(mBleBroadcastProvider).start(eq(BroadcastRequest.PRESENCE_VERSION_V0),
                any(byte[].class), any(BleBroadcastProvider.BroadcastListener.class));
        verify(mBinder).linkToDeath(any(), eq(0));
    }

    @Test
    public void testStopAdvertising() {
        mBroadcastProviderManager.startBroadcast(mBroadcastRequest, mBroadcastListener);
        mBroadcastProviderManager.stopBroadcast(mBroadcastListener);
        verify(mBinder).unlinkToDeath(any(), eq(0));
<<<<<<< HEAD
=======
    }

    @Test
    public void testRegisterAdvertising_twoTimes_fail() throws Exception {
        IBroadcastListener newListener = mock(IBroadcastListener.class);
        IBinder newBinder = mock(IBinder.class);
        when(newListener.asBinder()).thenReturn(newBinder);
        mBroadcastProviderManager.startBroadcast(mBroadcastRequest, mBroadcastListener);
        mBroadcastProviderManager.startBroadcast(mBroadcastRequest, newListener);
        verify(newListener).onStatusChanged(eq(BroadcastCallback.STATUS_FAILURE));
>>>>>>> 8b17bac8
    }

    @Test
    public void testStartAdvertising_featureDisabled() throws Exception {
        DeviceConfig.setProperty(
                NAMESPACE, NEARBY_ENABLE_PRESENCE_BROADCAST_LEGACY, "false", false);
        DeviceConfig.setProperty(
                NAMESPACE, NEARBY_SUPPORT_TEST_APP, "false", false);

        mBroadcastProviderManager = new BroadcastProviderManager(MoreExecutors.directExecutor(),
                mBleBroadcastProvider);
        mBroadcastProviderManager.startBroadcast(mBroadcastRequest, mBroadcastListener);
        verify(mBroadcastListener).onStatusChanged(eq(BroadcastCallback.STATUS_FAILURE));
    }

    @Test
    public void testOnStatusChanged() throws Exception {
        mBroadcastProviderManager.startBroadcast(mBroadcastRequest, mBroadcastListener);
        mBroadcastProviderManager.onStatusChanged(BroadcastCallback.STATUS_OK);
        verify(mBroadcastListener).onStatusChanged(eq(BroadcastCallback.STATUS_OK));
    }
}<|MERGE_RESOLUTION|>--- conflicted
+++ resolved
@@ -124,8 +124,6 @@
         mBroadcastProviderManager.startBroadcast(mBroadcastRequest, mBroadcastListener);
         mBroadcastProviderManager.stopBroadcast(mBroadcastListener);
         verify(mBinder).unlinkToDeath(any(), eq(0));
-<<<<<<< HEAD
-=======
     }
 
     @Test
@@ -136,7 +134,6 @@
         mBroadcastProviderManager.startBroadcast(mBroadcastRequest, mBroadcastListener);
         mBroadcastProviderManager.startBroadcast(mBroadcastRequest, newListener);
         verify(newListener).onStatusChanged(eq(BroadcastCallback.STATUS_FAILURE));
->>>>>>> 8b17bac8
     }
 
     @Test
