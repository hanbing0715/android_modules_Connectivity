/*
 * Copyright (C) 2020 The Android Open Source Project
 *
 * Licensed under the Apache License, Version 2.0 (the "License");
 * you may not use this file except in compliance with the License.
 * You may obtain a copy of the License at
 *
 *      http://www.apache.org/licenses/LICENSE-2.0
 *
 * Unless required by applicable law or agreed to in writing, software
 * distributed under the License is distributed on an "AS IS" BASIS,
 * WITHOUT WARRANTIES OR CONDITIONS OF ANY KIND, either express or implied.
 * See the License for the specific language governing permissions and
 * limitations under the License.
 */

package com.android.server;

import android.content.Context;
import android.util.Log;

import com.android.modules.utils.build.SdkLevel;
<<<<<<< HEAD
=======
import com.android.networkstack.apishim.ConstantsShim;
>>>>>>> a3f45ecd
import com.android.server.nearby.NearbyService;

/**
 * Connectivity service initializer for core networking. This is called by system server to create
 * a new instance of connectivity services.
 */
public final class ConnectivityServiceInitializer extends SystemService {
    private static final String TAG = ConnectivityServiceInitializer.class.getSimpleName();
    private final ConnectivityService mConnectivity;
    private final IpSecService mIpSecService;
    private final NsdService mNsdService;
    private final NearbyService mNearbyService;

    public ConnectivityServiceInitializer(Context context) {
        super(context);
        // Load JNI libraries used by ConnectivityService and its dependencies
        System.loadLibrary("service-connectivity");
        mConnectivity = new ConnectivityService(context);
        mIpSecService = createIpSecService(context);
        mNsdService = createNsdService(context);
        mNearbyService = createNearbyService(context);
    }

    @Override
    public void onStart() {
        Log.i(TAG, "Registering " + Context.CONNECTIVITY_SERVICE);
        publishBinderService(Context.CONNECTIVITY_SERVICE, mConnectivity,
                /* allowIsolated= */ false);

        if (mIpSecService != null) {
            Log.i(TAG, "Registering " + Context.IPSEC_SERVICE);
            publishBinderService(Context.IPSEC_SERVICE, mIpSecService, /* allowIsolated= */ false);
        }

        if (mNsdService != null) {
            Log.i(TAG, "Registering " + Context.NSD_SERVICE);
            publishBinderService(Context.NSD_SERVICE, mNsdService, /* allowIsolated= */ false);
        }

        if (mNearbyService != null) {
<<<<<<< HEAD
            Log.i(TAG, "Registering " + Context.NEARBY_SERVICE);
            publishBinderService(Context.NEARBY_SERVICE, mNearbyService,
=======
            Log.i(TAG, "Registering " + ConstantsShim.NEARBY_SERVICE);
            publishBinderService(ConstantsShim.NEARBY_SERVICE, mNearbyService,
>>>>>>> a3f45ecd
                    /* allowIsolated= */ false);
        }
    }

    @Override
    public void onBootPhase(int phase) {
        if (mNearbyService != null) {
            mNearbyService.onBootPhase(phase);
        }
    }

    /**
     * Return IpSecService instance, or null if current SDK is lower than T.
     */
    private IpSecService createIpSecService(final Context context) {
        if (!SdkLevel.isAtLeastT()) return null;

        return new IpSecService(context);
    }

    /** Return NsdService instance or null if current SDK is lower than T */
    private NsdService createNsdService(final Context context) {
        if (!SdkLevel.isAtLeastT()) return null;
        try {
            return NsdService.create(context);
        } catch (InterruptedException e) {
            Log.d(TAG, "Unable to get NSD service", e);
            return null;
        }
    }

    /** Return Nearby service instance or null if current SDK is lower than T */
    private NearbyService createNearbyService(final Context context) {
        if (!SdkLevel.isAtLeastT()) return null;
<<<<<<< HEAD
        return new NearbyService(context);
=======
        try {
            return new NearbyService(context);
        } catch (UnsupportedOperationException e) {
            // Nearby is not yet supported in all branches
            // TODO: remove catch clause when it is available.
            Log.i(TAG, "Skipping unsupported service " + ConstantsShim.NEARBY_SERVICE);
            return null;
        }
>>>>>>> a3f45ecd
    }
}<|MERGE_RESOLUTION|>--- conflicted
+++ resolved
@@ -20,10 +20,7 @@
 import android.util.Log;
 
 import com.android.modules.utils.build.SdkLevel;
-<<<<<<< HEAD
-=======
 import com.android.networkstack.apishim.ConstantsShim;
->>>>>>> a3f45ecd
 import com.android.server.nearby.NearbyService;
 
 /**
@@ -64,13 +61,8 @@
         }
 
         if (mNearbyService != null) {
-<<<<<<< HEAD
-            Log.i(TAG, "Registering " + Context.NEARBY_SERVICE);
-            publishBinderService(Context.NEARBY_SERVICE, mNearbyService,
-=======
             Log.i(TAG, "Registering " + ConstantsShim.NEARBY_SERVICE);
             publishBinderService(ConstantsShim.NEARBY_SERVICE, mNearbyService,
->>>>>>> a3f45ecd
                     /* allowIsolated= */ false);
         }
     }
@@ -105,9 +97,6 @@
     /** Return Nearby service instance or null if current SDK is lower than T */
     private NearbyService createNearbyService(final Context context) {
         if (!SdkLevel.isAtLeastT()) return null;
-<<<<<<< HEAD
-        return new NearbyService(context);
-=======
         try {
             return new NearbyService(context);
         } catch (UnsupportedOperationException e) {
@@ -116,6 +105,5 @@
             Log.i(TAG, "Skipping unsupported service " + ConstantsShim.NEARBY_SERVICE);
             return null;
         }
->>>>>>> a3f45ecd
     }
 }