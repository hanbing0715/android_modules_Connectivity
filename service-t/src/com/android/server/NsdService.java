/*
 * Copyright (C) 2021 The Android Open Source Project
 *
 * Licensed under the Apache License, Version 2.0 (the "License");
 * you may not use this file except in compliance with the License.
 * You may obtain a copy of the License at
 *
 *      http://www.apache.org/licenses/LICENSE-2.0
 *
 * Unless required by applicable law or agreed to in writing, software
 * distributed under the License is distributed on an "AS IS" BASIS,
 * WITHOUT WARRANTIES OR CONDITIONS OF ANY KIND, either express or implied.
 * See the License for the specific language governing permissions and
 * limitations under the License.
 */

package com.android.server;

import static android.net.ConnectivityManager.NETID_UNSET;
import static android.net.nsd.NsdManager.MDNS_DISCOVERY_MANAGER_EVENT;
import static android.net.nsd.NsdManager.MDNS_SERVICE_EVENT;
import static android.net.nsd.NsdManager.RESOLVE_SERVICE_SUCCEEDED;
import static android.provider.DeviceConfig.NAMESPACE_TETHERING;

import static com.android.modules.utils.build.SdkLevel.isAtLeastU;
import static com.android.server.connectivity.mdns.MdnsRecord.MAX_LABEL_LENGTH;

import android.annotation.NonNull;
import android.annotation.Nullable;
import android.content.Context;
import android.content.Intent;
import android.net.ConnectivityManager;
import android.net.INetd;
import android.net.InetAddresses;
import android.net.LinkProperties;
import android.net.Network;
import android.net.mdns.aidl.DiscoveryInfo;
import android.net.mdns.aidl.GetAddressInfo;
import android.net.mdns.aidl.IMDnsEventListener;
import android.net.mdns.aidl.RegistrationInfo;
import android.net.mdns.aidl.ResolutionInfo;
import android.net.nsd.INsdManager;
import android.net.nsd.INsdManagerCallback;
import android.net.nsd.INsdServiceConnector;
import android.net.nsd.MDnsManager;
import android.net.nsd.NsdManager;
import android.net.nsd.NsdServiceInfo;
import android.os.Binder;
import android.os.Handler;
import android.os.HandlerThread;
import android.os.IBinder;
import android.os.Looper;
import android.os.Message;
import android.os.RemoteException;
import android.os.UserHandle;
import android.text.TextUtils;
import android.util.Log;
import android.util.Pair;
import android.util.SparseArray;

import com.android.internal.annotations.VisibleForTesting;
import com.android.internal.util.IndentingPrintWriter;
import com.android.internal.util.State;
import com.android.internal.util.StateMachine;
import com.android.net.module.util.DeviceConfigUtils;
import com.android.net.module.util.InetAddressUtils;
import com.android.net.module.util.PermissionUtils;
import com.android.net.module.util.SharedLog;
import com.android.server.connectivity.mdns.ExecutorProvider;
import com.android.server.connectivity.mdns.MdnsAdvertiser;
import com.android.server.connectivity.mdns.MdnsDiscoveryManager;
import com.android.server.connectivity.mdns.MdnsMultinetworkSocketClient;
import com.android.server.connectivity.mdns.MdnsSearchOptions;
import com.android.server.connectivity.mdns.MdnsServiceBrowserListener;
import com.android.server.connectivity.mdns.MdnsServiceInfo;
import com.android.server.connectivity.mdns.MdnsSocketClientBase;
import com.android.server.connectivity.mdns.MdnsSocketProvider;
import com.android.server.connectivity.mdns.util.MdnsUtils;

import java.io.FileDescriptor;
import java.io.PrintWriter;
import java.net.Inet6Address;
import java.net.InetAddress;
import java.net.NetworkInterface;
import java.net.SocketException;
import java.net.UnknownHostException;
import java.util.ArrayList;
import java.util.Arrays;
import java.util.HashMap;
import java.util.List;
import java.util.Map;
import java.util.regex.Matcher;
import java.util.regex.Pattern;

/**
 * Network Service Discovery Service handles remote service discovery operation requests by
 * implementing the INsdManager interface.
 *
 * @hide
 */
public class NsdService extends INsdManager.Stub {
    private static final String TAG = "NsdService";
    private static final String MDNS_TAG = "mDnsConnector";
    /**
     * Enable discovery using the Java DiscoveryManager, instead of the legacy mdnsresponder
     * implementation.
     */
    private static final String MDNS_DISCOVERY_MANAGER_VERSION = "mdns_discovery_manager_version";
    private static final String LOCAL_DOMAIN_NAME = "local";

    /**
     * Enable advertising using the Java MdnsAdvertiser, instead of the legacy mdnsresponder
     * implementation.
     */
    private static final String MDNS_ADVERTISER_VERSION = "mdns_advertiser_version";

    /**
     * Comma-separated list of type:flag mappings indicating the flags to use to allowlist
     * discovery/advertising using MdnsDiscoveryManager / MdnsAdvertiser for a given type.
     *
     * For example _mytype._tcp.local and _othertype._tcp.local would be configured with:
     * _mytype._tcp:mytype,_othertype._tcp.local:othertype
     *
     * In which case the flags:
     * "mdns_discovery_manager_allowlist_mytype_version",
     * "mdns_advertiser_allowlist_mytype_version",
     * "mdns_discovery_manager_allowlist_othertype_version",
     * "mdns_advertiser_allowlist_othertype_version"
     * would be used to toggle MdnsDiscoveryManager / MdnsAdvertiser for each type. The flags will
     * be read with
     * {@link DeviceConfigUtils#isFeatureEnabled(Context, String, String, String, boolean)}.
     *
     * @see #MDNS_DISCOVERY_MANAGER_ALLOWLIST_FLAG_PREFIX
     * @see #MDNS_ADVERTISER_ALLOWLIST_FLAG_PREFIX
     * @see #MDNS_ALLOWLIST_FLAG_SUFFIX
     */
    private static final String MDNS_TYPE_ALLOWLIST_FLAGS = "mdns_type_allowlist_flags";

    private static final String MDNS_DISCOVERY_MANAGER_ALLOWLIST_FLAG_PREFIX =
            "mdns_discovery_manager_allowlist_";
    private static final String MDNS_ADVERTISER_ALLOWLIST_FLAG_PREFIX =
            "mdns_advertiser_allowlist_";
    private static final String MDNS_ALLOWLIST_FLAG_SUFFIX = "_version";

    public static final boolean DBG = Log.isLoggable(TAG, Log.DEBUG);
    private static final long CLEANUP_DELAY_MS = 10000;
    private static final int IFACE_IDX_ANY = 0;
    private static final SharedLog LOGGER = new SharedLog("serviceDiscovery");

    private final Context mContext;
    private final NsdStateMachine mNsdStateMachine;
    private final MDnsManager mMDnsManager;
    private final MDnsEventCallback mMDnsEventCallback;
    @NonNull
    private final Dependencies mDeps;
    @NonNull
    private final MdnsMultinetworkSocketClient mMdnsSocketClient;
    @NonNull
    private final MdnsDiscoveryManager mMdnsDiscoveryManager;
    @NonNull
    private final MdnsSocketProvider mMdnsSocketProvider;
    @NonNull
    private final MdnsAdvertiser mAdvertiser;
    private final SharedLog mServiceLogs = LOGGER.forSubComponent(TAG);
    // WARNING : Accessing these values in any thread is not safe, it must only be changed in the
    // state machine thread. If change this outside state machine, it will need to introduce
    // synchronization.
    private boolean mIsDaemonStarted = false;
    private boolean mIsMonitoringSocketsStarted = false;

    /**
     * Clients receiving asynchronous messages
     */
    private final HashMap<NsdServiceConnector, ClientInfo> mClients = new HashMap<>();

    /* A map from unique id to client info */
    private final SparseArray<ClientInfo> mIdToClientInfoMap= new SparseArray<>();

    private final long mCleanupDelayMs;

    private static final int INVALID_ID = 0;
    private int mUniqueId = 1;
    // The count of the connected legacy clients.
    private int mLegacyClientCount = 0;
    // The number of client that ever connected.
    private int mClientNumberId = 1;

    private static class MdnsListener implements MdnsServiceBrowserListener {
        protected final int mClientId;
        protected final int mTransactionId;
        @NonNull
        protected final NsdServiceInfo mReqServiceInfo;
        @NonNull
        protected final String mListenedServiceType;

        MdnsListener(int clientId, int transactionId, @NonNull NsdServiceInfo reqServiceInfo,
                @NonNull String listenedServiceType) {
            mClientId = clientId;
            mTransactionId = transactionId;
            mReqServiceInfo = reqServiceInfo;
            mListenedServiceType = listenedServiceType;
        }

        @NonNull
        public String getListenedServiceType() {
            return mListenedServiceType;
        }

        @Override
        public void onServiceFound(@NonNull MdnsServiceInfo serviceInfo) { }

        @Override
        public void onServiceUpdated(@NonNull MdnsServiceInfo serviceInfo) { }

        @Override
        public void onServiceRemoved(@NonNull MdnsServiceInfo serviceInfo) { }

        @Override
        public void onServiceNameDiscovered(@NonNull MdnsServiceInfo serviceInfo) { }

        @Override
        public void onServiceNameRemoved(@NonNull MdnsServiceInfo serviceInfo) { }

        @Override
        public void onSearchStoppedWithError(int error) { }

        @Override
        public void onSearchFailedToStart() { }

        @Override
        public void onDiscoveryQuerySent(@NonNull List<String> subtypes, int transactionId) { }

        @Override
        public void onFailedToParseMdnsResponse(int receivedPacketNumber, int errorCode) { }
    }

    private class DiscoveryListener extends MdnsListener {

        DiscoveryListener(int clientId, int transactionId, @NonNull NsdServiceInfo reqServiceInfo,
                @NonNull String listenServiceType) {
            super(clientId, transactionId, reqServiceInfo, listenServiceType);
        }

        @Override
        public void onServiceNameDiscovered(@NonNull MdnsServiceInfo serviceInfo) {
            mNsdStateMachine.sendMessage(MDNS_DISCOVERY_MANAGER_EVENT, mTransactionId,
                    NsdManager.SERVICE_FOUND,
                    new MdnsEvent(mClientId, serviceInfo));
        }

        @Override
        public void onServiceNameRemoved(@NonNull MdnsServiceInfo serviceInfo) {
            mNsdStateMachine.sendMessage(MDNS_DISCOVERY_MANAGER_EVENT, mTransactionId,
                    NsdManager.SERVICE_LOST,
                    new MdnsEvent(mClientId, serviceInfo));
        }
    }

    private class ResolutionListener extends MdnsListener {

        ResolutionListener(int clientId, int transactionId, @NonNull NsdServiceInfo reqServiceInfo,
                @NonNull String listenServiceType) {
            super(clientId, transactionId, reqServiceInfo, listenServiceType);
        }

        @Override
        public void onServiceFound(MdnsServiceInfo serviceInfo) {
            mNsdStateMachine.sendMessage(MDNS_DISCOVERY_MANAGER_EVENT, mTransactionId,
                    NsdManager.RESOLVE_SERVICE_SUCCEEDED,
                    new MdnsEvent(mClientId, serviceInfo));
        }
    }

    private class ServiceInfoListener extends MdnsListener {

        ServiceInfoListener(int clientId, int transactionId, @NonNull NsdServiceInfo reqServiceInfo,
                @NonNull String listenServiceType) {
            super(clientId, transactionId, reqServiceInfo, listenServiceType);
        }

        @Override
        public void onServiceFound(@NonNull MdnsServiceInfo serviceInfo) {
            mNsdStateMachine.sendMessage(MDNS_DISCOVERY_MANAGER_EVENT, mTransactionId,
                    NsdManager.SERVICE_UPDATED,
                    new MdnsEvent(mClientId, serviceInfo));
        }

        @Override
        public void onServiceUpdated(@NonNull MdnsServiceInfo serviceInfo) {
            mNsdStateMachine.sendMessage(MDNS_DISCOVERY_MANAGER_EVENT, mTransactionId,
                    NsdManager.SERVICE_UPDATED,
                    new MdnsEvent(mClientId, serviceInfo));
        }

        @Override
        public void onServiceRemoved(@NonNull MdnsServiceInfo serviceInfo) {
            mNsdStateMachine.sendMessage(MDNS_DISCOVERY_MANAGER_EVENT, mTransactionId,
                    NsdManager.SERVICE_UPDATED_LOST,
                    new MdnsEvent(mClientId, serviceInfo));
        }
    }

    /**
     * Data class of mdns service callback information.
     */
    private static class MdnsEvent {
        final int mClientId;
        @NonNull
        final MdnsServiceInfo mMdnsServiceInfo;

        MdnsEvent(int clientId, @NonNull MdnsServiceInfo mdnsServiceInfo) {
            mClientId = clientId;
            mMdnsServiceInfo = mdnsServiceInfo;
        }
    }

    private class NsdStateMachine extends StateMachine {

        private final DefaultState mDefaultState = new DefaultState();
        private final EnabledState mEnabledState = new EnabledState();

        @Override
        protected String getWhatToString(int what) {
            return NsdManager.nameOf(what);
        }

        private void maybeStartDaemon() {
            if (mIsDaemonStarted) {
                if (DBG) Log.d(TAG, "Daemon is already started.");
                return;
            }
            mMDnsManager.registerEventListener(mMDnsEventCallback);
            mMDnsManager.startDaemon();
            mIsDaemonStarted = true;
            maybeScheduleStop();
            mServiceLogs.log("Start mdns_responder daemon");
        }

        private void maybeStopDaemon() {
            if (!mIsDaemonStarted) {
                if (DBG) Log.d(TAG, "Daemon has not been started.");
                return;
            }
            mMDnsManager.unregisterEventListener(mMDnsEventCallback);
            mMDnsManager.stopDaemon();
            mIsDaemonStarted = false;
            mServiceLogs.log("Stop mdns_responder daemon");
        }

        private boolean isAnyRequestActive() {
            return mIdToClientInfoMap.size() != 0;
        }

        private void scheduleStop() {
            sendMessageDelayed(NsdManager.DAEMON_CLEANUP, mCleanupDelayMs);
        }
        private void maybeScheduleStop() {
            // The native daemon should stay alive and can't be cleanup
            // if any legacy client connected.
            if (!isAnyRequestActive() && mLegacyClientCount == 0) {
                scheduleStop();
            }
        }

        private void cancelStop() {
            this.removeMessages(NsdManager.DAEMON_CLEANUP);
        }

        private void maybeStartMonitoringSockets() {
            if (mIsMonitoringSocketsStarted) {
                if (DBG) Log.d(TAG, "Socket monitoring is already started.");
                return;
            }

            mMdnsSocketProvider.startMonitoringSockets();
            mIsMonitoringSocketsStarted = true;
        }

        private void maybeStopMonitoringSocketsIfNoActiveRequest() {
            if (!mIsMonitoringSocketsStarted) return;
            if (isAnyRequestActive()) return;

            mMdnsSocketProvider.requestStopWhenInactive();
            mIsMonitoringSocketsStarted = false;
        }

        NsdStateMachine(String name, Handler handler) {
            super(name, handler);
            addState(mDefaultState);
                addState(mEnabledState, mDefaultState);
            State initialState = mEnabledState;
            setInitialState(initialState);
            setLogRecSize(25);
        }

        class DefaultState extends State {
            @Override
            public boolean processMessage(Message msg) {
                final ClientInfo cInfo;
                final int clientId = msg.arg2;
                switch (msg.what) {
                    case NsdManager.REGISTER_CLIENT:
                        final ConnectorArgs arg = (ConnectorArgs) msg.obj;
                        final INsdManagerCallback cb = arg.callback;
                        try {
                            cb.asBinder().linkToDeath(arg.connector, 0);
                            final String tag = "Client" + arg.uid + "-" + mClientNumberId++;
                            cInfo = new ClientInfo(cb, arg.useJavaBackend,
                                    mServiceLogs.forSubComponent(tag));
                            mClients.put(arg.connector, cInfo);
                        } catch (RemoteException e) {
                            Log.w(TAG, "Client " + clientId + " has already died");
                        }
                        break;
                    case NsdManager.UNREGISTER_CLIENT:
                        final NsdServiceConnector connector = (NsdServiceConnector) msg.obj;
                        cInfo = mClients.remove(connector);
                        if (cInfo != null) {
                            cInfo.expungeAllRequests();
                            if (cInfo.isPreSClient()) {
                                mLegacyClientCount -= 1;
                            }
                        }
                        maybeStopMonitoringSocketsIfNoActiveRequest();
                        maybeScheduleStop();
                        break;
                    case NsdManager.DISCOVER_SERVICES:
                        cInfo = getClientInfoForReply(msg);
                        if (cInfo != null) {
                            cInfo.onDiscoverServicesFailed(
                                    clientId, NsdManager.FAILURE_INTERNAL_ERROR);
                        }
                       break;
                    case NsdManager.STOP_DISCOVERY:
                        cInfo = getClientInfoForReply(msg);
                        if (cInfo != null) {
                            cInfo.onStopDiscoveryFailed(
                                    clientId, NsdManager.FAILURE_INTERNAL_ERROR);
                        }
                        break;
                    case NsdManager.REGISTER_SERVICE:
                        cInfo = getClientInfoForReply(msg);
                        if (cInfo != null) {
                            cInfo.onRegisterServiceFailed(
                                    clientId, NsdManager.FAILURE_INTERNAL_ERROR);
                        }
                        break;
                    case NsdManager.UNREGISTER_SERVICE:
                        cInfo = getClientInfoForReply(msg);
                        if (cInfo != null) {
                            cInfo.onUnregisterServiceFailed(
                                    clientId, NsdManager.FAILURE_INTERNAL_ERROR);
                        }
                        break;
                    case NsdManager.RESOLVE_SERVICE:
                        cInfo = getClientInfoForReply(msg);
                        if (cInfo != null) {
                            cInfo.onResolveServiceFailed(
                                    clientId, NsdManager.FAILURE_INTERNAL_ERROR);
                        }
                        break;
                    case NsdManager.STOP_RESOLUTION:
                        cInfo = getClientInfoForReply(msg);
                        if (cInfo != null) {
                            cInfo.onStopResolutionFailed(
                                    clientId, NsdManager.FAILURE_OPERATION_NOT_RUNNING);
                        }
                        break;
                    case NsdManager.REGISTER_SERVICE_CALLBACK:
                        cInfo = getClientInfoForReply(msg);
                        if (cInfo != null) {
                            cInfo.onServiceInfoCallbackRegistrationFailed(
                                    clientId, NsdManager.FAILURE_BAD_PARAMETERS);
                        }
                        break;
                    case NsdManager.DAEMON_CLEANUP:
                        maybeStopDaemon();
                        break;
                    // This event should be only sent by the legacy (target SDK < S) clients.
                    // Mark the sending client as legacy.
                    case NsdManager.DAEMON_STARTUP:
                        cInfo = getClientInfoForReply(msg);
                        if (cInfo != null) {
                            cancelStop();
                            cInfo.setPreSClient();
                            mLegacyClientCount += 1;
                            maybeStartDaemon();
                        }
                        break;
                    default:
                        Log.e(TAG, "Unhandled " + msg);
                        return NOT_HANDLED;
                }
                return HANDLED;
            }

            private ClientInfo getClientInfoForReply(Message msg) {
                final ListenerArgs args = (ListenerArgs) msg.obj;
                return mClients.get(args.connector);
            }
        }

        class EnabledState extends State {
            @Override
            public void enter() {
                sendNsdStateChangeBroadcast(true);
            }

            @Override
            public void exit() {
                // TODO: it is incorrect to stop the daemon without expunging all requests
                // and sending error callbacks to clients.
                scheduleStop();
            }

            private boolean requestLimitReached(ClientInfo clientInfo) {
                if (clientInfo.mClientRequests.size() >= ClientInfo.MAX_LIMIT) {
                    if (DBG) Log.d(TAG, "Exceeded max outstanding requests " + clientInfo);
                    return true;
                }
                return false;
            }

            private void storeLegacyRequestMap(int clientId, int globalId, ClientInfo clientInfo,
                    int what) {
                clientInfo.mClientRequests.put(clientId, new LegacyClientRequest(globalId, what));
                mIdToClientInfoMap.put(globalId, clientInfo);
                // Remove the cleanup event because here comes a new request.
                cancelStop();
            }

            private void storeAdvertiserRequestMap(int clientId, int globalId,
                    ClientInfo clientInfo) {
                clientInfo.mClientRequests.put(clientId, new AdvertiserClientRequest(globalId));
                mIdToClientInfoMap.put(globalId, clientInfo);
            }

            private void removeRequestMap(int clientId, int globalId, ClientInfo clientInfo) {
                final ClientRequest existing = clientInfo.mClientRequests.get(clientId);
                if (existing == null) return;
                clientInfo.mClientRequests.remove(clientId);
                mIdToClientInfoMap.remove(globalId);

                if (existing instanceof LegacyClientRequest) {
                    maybeScheduleStop();
                } else {
                    maybeStopMonitoringSocketsIfNoActiveRequest();
                }
            }

            private void storeDiscoveryManagerRequestMap(int clientId, int globalId,
                    MdnsListener listener, ClientInfo clientInfo) {
                clientInfo.mClientRequests.put(clientId,
                        new DiscoveryManagerRequest(globalId, listener));
                mIdToClientInfoMap.put(globalId, clientInfo);
            }

            /**
             * Truncate a service name to up to 63 UTF-8 bytes.
             *
             * See RFC6763 4.1.1: service instance names are UTF-8 and up to 63 bytes. Truncating
             * names used in registerService follows historical behavior (see mdnsresponder
             * handle_regservice_request).
             */
            @NonNull
            private String truncateServiceName(@NonNull String originalName) {
                return MdnsUtils.truncateServiceName(originalName, MAX_LABEL_LENGTH);
            }

            private void stopDiscoveryManagerRequest(ClientRequest request, int clientId, int id,
                    ClientInfo clientInfo) {
                clientInfo.unregisterMdnsListenerFromRequest(request);
                removeRequestMap(clientId, id, clientInfo);
            }

            @Override
            public boolean processMessage(Message msg) {
                final ClientInfo clientInfo;
                final int id;
                final int clientId = msg.arg2;
                final ListenerArgs args;
                switch (msg.what) {
                    case NsdManager.DISCOVER_SERVICES: {
                        if (DBG) Log.d(TAG, "Discover services");
                        args = (ListenerArgs) msg.obj;
                        clientInfo = mClients.get(args.connector);
                        // If the binder death notification for a INsdManagerCallback was received
                        // before any calls are received by NsdService, the clientInfo would be
                        // cleared and cause NPE. Add a null check here to prevent this corner case.
                        if (clientInfo == null) {
                            Log.e(TAG, "Unknown connector in discovery");
                            break;
                        }

                        if (requestLimitReached(clientInfo)) {
                            clientInfo.onDiscoverServicesFailed(
                                    clientId, NsdManager.FAILURE_MAX_LIMIT);
                            break;
                        }

                        final NsdServiceInfo info = args.serviceInfo;
                        id = getUniqueId();
                        final Pair<String, String> typeAndSubtype =
                                parseTypeAndSubtype(info.getServiceType());
                        final String serviceType = typeAndSubtype == null
                                ? null : typeAndSubtype.first;
                        if (clientInfo.mUseJavaBackend
                                || mDeps.isMdnsDiscoveryManagerEnabled(mContext)
                                || useDiscoveryManagerForType(serviceType)) {
                            if (serviceType == null) {
                                clientInfo.onDiscoverServicesFailed(clientId,
                                        NsdManager.FAILURE_INTERNAL_ERROR);
                                break;
                            }

                            final String listenServiceType = serviceType + ".local";
                            maybeStartMonitoringSockets();
                            final MdnsListener listener =
                                    new DiscoveryListener(clientId, id, info, listenServiceType);
                            final MdnsSearchOptions.Builder optionsBuilder =
                                    MdnsSearchOptions.newBuilder()
                                            .setNetwork(info.getNetwork())
                                            .setIsPassiveMode(true);
                            if (typeAndSubtype.second != null) {
                                // The parsing ensures subtype starts with an underscore.
                                // MdnsSearchOptions expects the underscore to not be present.
                                optionsBuilder.addSubtype(typeAndSubtype.second.substring(1));
                            }
                            mMdnsDiscoveryManager.registerListener(
                                    listenServiceType, listener, optionsBuilder.build());
                            storeDiscoveryManagerRequestMap(clientId, id, listener, clientInfo);
                            clientInfo.onDiscoverServicesStarted(clientId, info);
                            clientInfo.log("Register a DiscoveryListener " + id
                                    + " for service type:" + listenServiceType);
                        } else {
                            maybeStartDaemon();
                            if (discoverServices(id, info)) {
                                if (DBG) {
                                    Log.d(TAG, "Discover " + msg.arg2 + " " + id
                                            + info.getServiceType());
                                }
                                storeLegacyRequestMap(clientId, id, clientInfo, msg.what);
                                clientInfo.onDiscoverServicesStarted(clientId, info);
                            } else {
                                stopServiceDiscovery(id);
                                clientInfo.onDiscoverServicesFailed(clientId,
                                        NsdManager.FAILURE_INTERNAL_ERROR);
                            }
                        }
                        break;
                    }
                    case NsdManager.STOP_DISCOVERY: {
                        if (DBG) Log.d(TAG, "Stop service discovery");
                        args = (ListenerArgs) msg.obj;
                        clientInfo = mClients.get(args.connector);
                        // If the binder death notification for a INsdManagerCallback was received
                        // before any calls are received by NsdService, the clientInfo would be
                        // cleared and cause NPE. Add a null check here to prevent this corner case.
                        if (clientInfo == null) {
                            Log.e(TAG, "Unknown connector in stop discovery");
                            break;
                        }

                        final ClientRequest request = clientInfo.mClientRequests.get(clientId);
                        if (request == null) {
                            Log.e(TAG, "Unknown client request in STOP_DISCOVERY");
                            break;
                        }
                        id = request.mGlobalId;
                        // Note isMdnsDiscoveryManagerEnabled may have changed to false at this
                        // point, so this needs to check the type of the original request to
                        // unregister instead of looking at the flag value.
                        if (request instanceof DiscoveryManagerRequest) {
                            stopDiscoveryManagerRequest(request, clientId, id, clientInfo);
                            clientInfo.onStopDiscoverySucceeded(clientId);
                            clientInfo.log("Unregister the DiscoveryListener " + id);
                        } else {
                            removeRequestMap(clientId, id, clientInfo);
                            if (stopServiceDiscovery(id)) {
                                clientInfo.onStopDiscoverySucceeded(clientId);
                            } else {
                                clientInfo.onStopDiscoveryFailed(
                                        clientId, NsdManager.FAILURE_INTERNAL_ERROR);
                            }
                        }
                        break;
                    }
                    case NsdManager.REGISTER_SERVICE: {
                        if (DBG) Log.d(TAG, "Register service");
                        args = (ListenerArgs) msg.obj;
                        clientInfo = mClients.get(args.connector);
                        // If the binder death notification for a INsdManagerCallback was received
                        // before any calls are received by NsdService, the clientInfo would be
                        // cleared and cause NPE. Add a null check here to prevent this corner case.
                        if (clientInfo == null) {
                            Log.e(TAG, "Unknown connector in registration");
                            break;
                        }

                        if (requestLimitReached(clientInfo)) {
                            clientInfo.onRegisterServiceFailed(
                                    clientId, NsdManager.FAILURE_MAX_LIMIT);
                            break;
                        }

                        id = getUniqueId();
                        final NsdServiceInfo serviceInfo = args.serviceInfo;
                        final String serviceType = serviceInfo.getServiceType();
                        final Pair<String, String> typeSubtype = parseTypeAndSubtype(serviceType);
                        final String registerServiceType = typeSubtype == null
                                ? null : typeSubtype.first;
                        if (clientInfo.mUseJavaBackend
                                || mDeps.isMdnsAdvertiserEnabled(mContext)
                                || useAdvertiserForType(registerServiceType)) {
                            if (registerServiceType == null) {
                                Log.e(TAG, "Invalid service type: " + serviceType);
                                clientInfo.onRegisterServiceFailed(clientId,
                                        NsdManager.FAILURE_INTERNAL_ERROR);
                                break;
                            }
                            serviceInfo.setServiceType(registerServiceType);
                            serviceInfo.setServiceName(truncateServiceName(
                                    serviceInfo.getServiceName()));

                            maybeStartMonitoringSockets();
                            // TODO: pass in the subtype as well. Including the subtype in the
                            // service type would generate service instance names like
                            // Name._subtype._sub._type._tcp, which is incorrect
                            // (it should be Name._type._tcp).
<<<<<<< HEAD
                            mAdvertiser.addService(id, serviceInfo);
=======
                            mAdvertiser.addService(id, serviceInfo, typeSubtype.second);
>>>>>>> 665aad59
                            storeAdvertiserRequestMap(clientId, id, clientInfo);
                        } else {
                            maybeStartDaemon();
                            if (registerService(id, serviceInfo)) {
                                if (DBG) Log.d(TAG, "Register " + clientId + " " + id);
                                storeLegacyRequestMap(clientId, id, clientInfo, msg.what);
                                // Return success after mDns reports success
                            } else {
                                unregisterService(id);
                                clientInfo.onRegisterServiceFailed(
                                        clientId, NsdManager.FAILURE_INTERNAL_ERROR);
                            }

                        }
                        break;
                    }
                    case NsdManager.UNREGISTER_SERVICE: {
                        if (DBG) Log.d(TAG, "unregister service");
                        args = (ListenerArgs) msg.obj;
                        clientInfo = mClients.get(args.connector);
                        // If the binder death notification for a INsdManagerCallback was received
                        // before any calls are received by NsdService, the clientInfo would be
                        // cleared and cause NPE. Add a null check here to prevent this corner case.
                        if (clientInfo == null) {
                            Log.e(TAG, "Unknown connector in unregistration");
                            break;
                        }
                        final ClientRequest request = clientInfo.mClientRequests.get(clientId);
                        if (request == null) {
                            Log.e(TAG, "Unknown client request in UNREGISTER_SERVICE");
                            break;
                        }
                        id = request.mGlobalId;
                        removeRequestMap(clientId, id, clientInfo);

                        // Note isMdnsAdvertiserEnabled may have changed to false at this point,
                        // so this needs to check the type of the original request to unregister
                        // instead of looking at the flag value.
                        if (request instanceof AdvertiserClientRequest) {
                            mAdvertiser.removeService(id);
                            clientInfo.onUnregisterServiceSucceeded(clientId);
                        } else {
                            if (unregisterService(id)) {
                                clientInfo.onUnregisterServiceSucceeded(clientId);
                            } else {
                                clientInfo.onUnregisterServiceFailed(
                                        clientId, NsdManager.FAILURE_INTERNAL_ERROR);
                            }
                        }
                        break;
                    }
                    case NsdManager.RESOLVE_SERVICE: {
                        if (DBG) Log.d(TAG, "Resolve service");
                        args = (ListenerArgs) msg.obj;
                        clientInfo = mClients.get(args.connector);
                        // If the binder death notification for a INsdManagerCallback was received
                        // before any calls are received by NsdService, the clientInfo would be
                        // cleared and cause NPE. Add a null check here to prevent this corner case.
                        if (clientInfo == null) {
                            Log.e(TAG, "Unknown connector in resolution");
                            break;
                        }

                        final NsdServiceInfo info = args.serviceInfo;
                        id = getUniqueId();
                        final Pair<String, String> typeSubtype =
                                parseTypeAndSubtype(info.getServiceType());
                        final String serviceType = typeSubtype == null
                                ? null : typeSubtype.first;
                        if (clientInfo.mUseJavaBackend
                                ||  mDeps.isMdnsDiscoveryManagerEnabled(mContext)
                                || useDiscoveryManagerForType(serviceType)) {
                            if (serviceType == null) {
                                clientInfo.onResolveServiceFailed(clientId,
                                        NsdManager.FAILURE_INTERNAL_ERROR);
                                break;
                            }
                            final String resolveServiceType = serviceType + ".local";

                            maybeStartMonitoringSockets();
                            final MdnsListener listener =
                                    new ResolutionListener(clientId, id, info, resolveServiceType);
                            final MdnsSearchOptions options = MdnsSearchOptions.newBuilder()
                                    .setNetwork(info.getNetwork())
                                    .setIsPassiveMode(true)
                                    .setResolveInstanceName(info.getServiceName())
                                    .build();
                            mMdnsDiscoveryManager.registerListener(
                                    resolveServiceType, listener, options);
                            storeDiscoveryManagerRequestMap(clientId, id, listener, clientInfo);
                            clientInfo.log("Register a ResolutionListener " + id
                                    + " for service type:" + resolveServiceType);
                        } else {
                            if (clientInfo.mResolvedService != null) {
                                clientInfo.onResolveServiceFailed(
                                        clientId, NsdManager.FAILURE_ALREADY_ACTIVE);
                                break;
                            }

                            maybeStartDaemon();
                            if (resolveService(id, info)) {
                                clientInfo.mResolvedService = new NsdServiceInfo();
                                storeLegacyRequestMap(clientId, id, clientInfo, msg.what);
                            } else {
                                clientInfo.onResolveServiceFailed(
                                        clientId, NsdManager.FAILURE_INTERNAL_ERROR);
                            }
                        }
                        break;
                    }
                    case NsdManager.STOP_RESOLUTION: {
                        if (DBG) Log.d(TAG, "Stop service resolution");
                        args = (ListenerArgs) msg.obj;
                        clientInfo = mClients.get(args.connector);
                        // If the binder death notification for a INsdManagerCallback was received
                        // before any calls are received by NsdService, the clientInfo would be
                        // cleared and cause NPE. Add a null check here to prevent this corner case.
                        if (clientInfo == null) {
                            Log.e(TAG, "Unknown connector in stop resolution");
                            break;
                        }

                        final ClientRequest request = clientInfo.mClientRequests.get(clientId);
                        if (request == null) {
                            Log.e(TAG, "Unknown client request in STOP_RESOLUTION");
                            break;
                        }
                        id = request.mGlobalId;
                        // Note isMdnsDiscoveryManagerEnabled may have changed to false at this
                        // point, so this needs to check the type of the original request to
                        // unregister instead of looking at the flag value.
                        if (request instanceof DiscoveryManagerRequest) {
                            stopDiscoveryManagerRequest(request, clientId, id, clientInfo);
                            clientInfo.onStopResolutionSucceeded(clientId);
                            clientInfo.log("Unregister the ResolutionListener " + id);
                        } else {
                            removeRequestMap(clientId, id, clientInfo);
                            if (stopResolveService(id)) {
                                clientInfo.onStopResolutionSucceeded(clientId);
                            } else {
                                clientInfo.onStopResolutionFailed(
                                        clientId, NsdManager.FAILURE_OPERATION_NOT_RUNNING);
                            }
                            clientInfo.mResolvedService = null;
                        }
                        break;
                    }
                    case NsdManager.REGISTER_SERVICE_CALLBACK: {
                        if (DBG) Log.d(TAG, "Register a service callback");
                        args = (ListenerArgs) msg.obj;
                        clientInfo = mClients.get(args.connector);
                        // If the binder death notification for a INsdManagerCallback was received
                        // before any calls are received by NsdService, the clientInfo would be
                        // cleared and cause NPE. Add a null check here to prevent this corner case.
                        if (clientInfo == null) {
                            Log.e(TAG, "Unknown connector in callback registration");
                            break;
                        }

                        final NsdServiceInfo info = args.serviceInfo;
                        id = getUniqueId();
                        final Pair<String, String> typeAndSubtype =
                                parseTypeAndSubtype(info.getServiceType());
                        final String serviceType = typeAndSubtype == null
                                ? null : typeAndSubtype.first;
                        if (serviceType == null) {
                            clientInfo.onServiceInfoCallbackRegistrationFailed(clientId,
                                    NsdManager.FAILURE_BAD_PARAMETERS);
                            break;
                        }
                        final String resolveServiceType = serviceType + ".local";

                        maybeStartMonitoringSockets();
                        final MdnsListener listener =
                                new ServiceInfoListener(clientId, id, info, resolveServiceType);
                        final MdnsSearchOptions options = MdnsSearchOptions.newBuilder()
                                .setNetwork(info.getNetwork())
                                .setIsPassiveMode(true)
                                .setResolveInstanceName(info.getServiceName())
                                .build();
                        mMdnsDiscoveryManager.registerListener(
                                resolveServiceType, listener, options);
                        storeDiscoveryManagerRequestMap(clientId, id, listener, clientInfo);
                        clientInfo.log("Register a ServiceInfoListener " + id
                                + " for service type:" + resolveServiceType);
                        break;
                    }
                    case NsdManager.UNREGISTER_SERVICE_CALLBACK: {
                        if (DBG) Log.d(TAG, "Unregister a service callback");
                        args = (ListenerArgs) msg.obj;
                        clientInfo = mClients.get(args.connector);
                        // If the binder death notification for a INsdManagerCallback was received
                        // before any calls are received by NsdService, the clientInfo would be
                        // cleared and cause NPE. Add a null check here to prevent this corner case.
                        if (clientInfo == null) {
                            Log.e(TAG, "Unknown connector in callback unregistration");
                            break;
                        }

                        final ClientRequest request = clientInfo.mClientRequests.get(clientId);
                        if (request == null) {
                            Log.e(TAG, "Unknown client request in UNREGISTER_SERVICE_CALLBACK");
                            break;
                        }
                        id = request.mGlobalId;
                        if (request instanceof DiscoveryManagerRequest) {
                            stopDiscoveryManagerRequest(request, clientId, id, clientInfo);
                            clientInfo.onServiceInfoCallbackUnregistered(clientId);
                            clientInfo.log("Unregister the ServiceInfoListener " + id);
                        } else {
                            loge("Unregister failed with non-DiscoveryManagerRequest.");
                        }
                        break;
                    }
                    case MDNS_SERVICE_EVENT:
                        if (!handleMDnsServiceEvent(msg.arg1, msg.arg2, msg.obj)) {
                            return NOT_HANDLED;
                        }
                        break;
                    case MDNS_DISCOVERY_MANAGER_EVENT:
                        if (!handleMdnsDiscoveryManagerEvent(msg.arg1, msg.arg2, msg.obj)) {
                            return NOT_HANDLED;
                        }
                        break;
                    default:
                        return NOT_HANDLED;
                }
                return HANDLED;
            }

            private boolean handleMDnsServiceEvent(int code, int id, Object obj) {
                NsdServiceInfo servInfo;
                ClientInfo clientInfo = mIdToClientInfoMap.get(id);
                if (clientInfo == null) {
                    Log.e(TAG, String.format("id %d for %d has no client mapping", id, code));
                    return false;
                }

                /* This goes in response as msg.arg2 */
                int clientId = clientInfo.getClientId(id);
                if (clientId < 0) {
                    // This can happen because of race conditions. For example,
                    // SERVICE_FOUND may race with STOP_SERVICE_DISCOVERY,
                    // and we may get in this situation.
                    Log.d(TAG, String.format("%d for listener id %d that is no longer active",
                            code, id));
                    return false;
                }
                if (DBG) {
                    Log.d(TAG, String.format("MDns service event code:%d id=%d", code, id));
                }
                switch (code) {
                    case IMDnsEventListener.SERVICE_FOUND: {
                        final DiscoveryInfo info = (DiscoveryInfo) obj;
                        final String name = info.serviceName;
                        final String type = info.registrationType;
                        servInfo = new NsdServiceInfo(name, type);
                        final int foundNetId = info.netId;
                        if (foundNetId == 0L) {
                            // Ignore services that do not have a Network: they are not usable
                            // by apps, as they would need privileged permissions to use
                            // interfaces that do not have an associated Network.
                            break;
                        }
                        if (foundNetId == INetd.DUMMY_NET_ID) {
                            // Ignore services on the dummy0 interface: they are only seen when
                            // discovering locally advertised services, and are not reachable
                            // through that interface.
                            break;
                        }
                        setServiceNetworkForCallback(servInfo, info.netId, info.interfaceIdx);
                        clientInfo.onServiceFound(clientId, servInfo);
                        break;
                    }
                    case IMDnsEventListener.SERVICE_LOST: {
                        final DiscoveryInfo info = (DiscoveryInfo) obj;
                        final String name = info.serviceName;
                        final String type = info.registrationType;
                        final int lostNetId = info.netId;
                        servInfo = new NsdServiceInfo(name, type);
                        // The network could be set to null (netId 0) if it was torn down when the
                        // service is lost
                        // TODO: avoid returning null in that case, possibly by remembering
                        // found services on the same interface index and their network at the time
                        setServiceNetworkForCallback(servInfo, lostNetId, info.interfaceIdx);
                        clientInfo.onServiceLost(clientId, servInfo);
                        break;
                    }
                    case IMDnsEventListener.SERVICE_DISCOVERY_FAILED:
                        clientInfo.onDiscoverServicesFailed(
                                clientId, NsdManager.FAILURE_INTERNAL_ERROR);
                        break;
                    case IMDnsEventListener.SERVICE_REGISTERED: {
                        final RegistrationInfo info = (RegistrationInfo) obj;
                        final String name = info.serviceName;
                        servInfo = new NsdServiceInfo(name, null /* serviceType */);
                        clientInfo.onRegisterServiceSucceeded(clientId, servInfo);
                        break;
                    }
                    case IMDnsEventListener.SERVICE_REGISTRATION_FAILED:
                        clientInfo.onRegisterServiceFailed(
                                clientId, NsdManager.FAILURE_INTERNAL_ERROR);
                        break;
                    case IMDnsEventListener.SERVICE_RESOLVED: {
                        final ResolutionInfo info = (ResolutionInfo) obj;
                        int index = 0;
                        final String fullName = info.serviceFullName;
                        while (index < fullName.length() && fullName.charAt(index) != '.') {
                            if (fullName.charAt(index) == '\\') {
                                ++index;
                            }
                            ++index;
                        }
                        if (index >= fullName.length()) {
                            Log.e(TAG, "Invalid service found " + fullName);
                            break;
                        }

                        String name = unescape(fullName.substring(0, index));
                        String rest = fullName.substring(index);
                        String type = rest.replace(".local.", "");

                        final NsdServiceInfo serviceInfo = clientInfo.mResolvedService;
                        serviceInfo.setServiceName(name);
                        serviceInfo.setServiceType(type);
                        serviceInfo.setPort(info.port);
                        serviceInfo.setTxtRecords(info.txtRecord);
                        // Network will be added after SERVICE_GET_ADDR_SUCCESS

                        stopResolveService(id);
                        removeRequestMap(clientId, id, clientInfo);

                        final int id2 = getUniqueId();
                        if (getAddrInfo(id2, info.hostname, info.interfaceIdx)) {
                            storeLegacyRequestMap(clientId, id2, clientInfo,
                                    NsdManager.RESOLVE_SERVICE);
                        } else {
                            clientInfo.onResolveServiceFailed(
                                    clientId, NsdManager.FAILURE_INTERNAL_ERROR);
                            clientInfo.mResolvedService = null;
                        }
                        break;
                    }
                    case IMDnsEventListener.SERVICE_RESOLUTION_FAILED:
                        /* NNN resolveId errorCode */
                        stopResolveService(id);
                        removeRequestMap(clientId, id, clientInfo);
                        clientInfo.onResolveServiceFailed(
                                clientId, NsdManager.FAILURE_INTERNAL_ERROR);
                        clientInfo.mResolvedService = null;
                        break;
                    case IMDnsEventListener.SERVICE_GET_ADDR_FAILED:
                        /* NNN resolveId errorCode */
                        stopGetAddrInfo(id);
                        removeRequestMap(clientId, id, clientInfo);
                        clientInfo.onResolveServiceFailed(
                                clientId, NsdManager.FAILURE_INTERNAL_ERROR);
                        clientInfo.mResolvedService = null;
                        break;
                    case IMDnsEventListener.SERVICE_GET_ADDR_SUCCESS: {
                        /* NNN resolveId hostname ttl addr interfaceIdx netId */
                        final GetAddressInfo info = (GetAddressInfo) obj;
                        final String address = info.address;
                        final int netId = info.netId;
                        InetAddress serviceHost = null;
                        try {
                            serviceHost = InetAddress.getByName(address);
                        } catch (UnknownHostException e) {
                            Log.wtf(TAG, "Invalid host in GET_ADDR_SUCCESS", e);
                        }

                        // If the resolved service is on an interface without a network, consider it
                        // as a failure: it would not be usable by apps as they would need
                        // privileged permissions.
                        if (netId != NETID_UNSET && serviceHost != null) {
                            clientInfo.mResolvedService.setHost(serviceHost);
                            setServiceNetworkForCallback(clientInfo.mResolvedService,
                                    netId, info.interfaceIdx);
                            clientInfo.onResolveServiceSucceeded(
                                    clientId, clientInfo.mResolvedService);
                        } else {
                            clientInfo.onResolveServiceFailed(
                                    clientId, NsdManager.FAILURE_INTERNAL_ERROR);
                        }
                        stopGetAddrInfo(id);
                        removeRequestMap(clientId, id, clientInfo);
                        clientInfo.mResolvedService = null;
                        break;
                    }
                    default:
                        return false;
                }
                return true;
            }

            @Nullable
            private NsdServiceInfo buildNsdServiceInfoFromMdnsEvent(
                    final MdnsEvent event, int code) {
                final MdnsServiceInfo serviceInfo = event.mMdnsServiceInfo;
                final String[] typeArray = serviceInfo.getServiceType();
                final String joinedType;
                if (typeArray.length == 0
                        || !typeArray[typeArray.length - 1].equals(LOCAL_DOMAIN_NAME)) {
                    Log.wtf(TAG, "MdnsServiceInfo type does not end in .local: "
                            + Arrays.toString(typeArray));
                    return null;
                } else {
                    joinedType = TextUtils.join(".",
                            Arrays.copyOfRange(typeArray, 0, typeArray.length - 1));
                }
                final String serviceType;
                switch (code) {
                    case NsdManager.SERVICE_FOUND:
                    case NsdManager.SERVICE_LOST:
                        // For consistency with historical behavior, discovered service types have
                        // a dot at the end.
                        serviceType = joinedType + ".";
                        break;
                    case RESOLVE_SERVICE_SUCCEEDED:
                        // For consistency with historical behavior, resolved service types have
                        // a dot at the beginning.
                        serviceType = "." + joinedType;
                        break;
                    default:
                        serviceType = joinedType;
                        break;
                }
                final String serviceName = serviceInfo.getServiceInstanceName();
                final NsdServiceInfo servInfo = new NsdServiceInfo(serviceName, serviceType);
                final Network network = serviceInfo.getNetwork();
                // In MdnsDiscoveryManagerEvent, the Network can be null which means it is a
                // network for Tethering interface. In other words, the network == null means the
                // network has netId = INetd.LOCAL_NET_ID.
                setServiceNetworkForCallback(
                        servInfo,
                        network == null ? INetd.LOCAL_NET_ID : network.netId,
                        serviceInfo.getInterfaceIndex());
                return servInfo;
            }

            private boolean handleMdnsDiscoveryManagerEvent(
                    int transactionId, int code, Object obj) {
                final ClientInfo clientInfo = mIdToClientInfoMap.get(transactionId);
                if (clientInfo == null) {
                    Log.e(TAG, String.format(
                            "id %d for %d has no client mapping", transactionId, code));
                    return false;
                }

                final MdnsEvent event = (MdnsEvent) obj;
                final int clientId = event.mClientId;
                final NsdServiceInfo info = buildNsdServiceInfoFromMdnsEvent(event, code);
                // Errors are already logged if null
                if (info == null) return false;
                if (DBG) {
                    Log.d(TAG, String.format("MdnsDiscoveryManager event code=%s transactionId=%d",
                            NsdManager.nameOf(code), transactionId));
                }
                switch (code) {
                    case NsdManager.SERVICE_FOUND:
                        clientInfo.onServiceFound(clientId, info);
                        break;
                    case NsdManager.SERVICE_LOST:
                        clientInfo.onServiceLost(clientId, info);
                        break;
                    case NsdManager.RESOLVE_SERVICE_SUCCEEDED: {
                        final ClientRequest request = clientInfo.mClientRequests.get(clientId);
                        if (request == null) {
                            Log.e(TAG, "Unknown client request in RESOLVE_SERVICE_SUCCEEDED");
                            break;
                        }
                        final MdnsServiceInfo serviceInfo = event.mMdnsServiceInfo;
                        info.setPort(serviceInfo.getPort());

                        Map<String, String> attrs = serviceInfo.getAttributes();
                        for (Map.Entry<String, String> kv : attrs.entrySet()) {
                            final String key = kv.getKey();
                            try {
                                info.setAttribute(key, serviceInfo.getAttributeAsBytes(key));
                            } catch (IllegalArgumentException e) {
                                Log.e(TAG, "Invalid attribute", e);
                            }
                        }
                        final List<InetAddress> addresses = getInetAddresses(serviceInfo);
                        if (addresses.size() != 0) {
                            info.setHostAddresses(addresses);
                            clientInfo.onResolveServiceSucceeded(clientId, info);
                        } else {
                            // No address. Notify resolution failure.
                            clientInfo.onResolveServiceFailed(
                                    clientId, NsdManager.FAILURE_INTERNAL_ERROR);
                        }

                        // Unregister the listener immediately like IMDnsEventListener design
                        if (!(request instanceof DiscoveryManagerRequest)) {
                            Log.wtf(TAG, "non-DiscoveryManager request in DiscoveryManager event");
                            break;
                        }
                        stopDiscoveryManagerRequest(request, clientId, transactionId, clientInfo);
                        break;
                    }
                    case NsdManager.SERVICE_UPDATED: {
                        final MdnsServiceInfo serviceInfo = event.mMdnsServiceInfo;
                        info.setPort(serviceInfo.getPort());

                        Map<String, String> attrs = serviceInfo.getAttributes();
                        for (Map.Entry<String, String> kv : attrs.entrySet()) {
                            final String key = kv.getKey();
                            try {
                                info.setAttribute(key, serviceInfo.getAttributeAsBytes(key));
                            } catch (IllegalArgumentException e) {
                                Log.e(TAG, "Invalid attribute", e);
                            }
                        }

                        final List<InetAddress> addresses = getInetAddresses(serviceInfo);
                        info.setHostAddresses(addresses);
                        clientInfo.onServiceUpdated(clientId, info);
                        break;
                    }
                    case NsdManager.SERVICE_UPDATED_LOST:
                        clientInfo.onServiceUpdatedLost(clientId);
                        break;
                    default:
                        return false;
                }
                return true;
            }
       }
    }

    @NonNull
    private static List<InetAddress> getInetAddresses(@NonNull MdnsServiceInfo serviceInfo) {
        final List<String> v4Addrs = serviceInfo.getIpv4Addresses();
        final List<String> v6Addrs = serviceInfo.getIpv6Addresses();
        final List<InetAddress> addresses = new ArrayList<>(v4Addrs.size() + v6Addrs.size());
        for (String ipv4Address : v4Addrs) {
            try {
                addresses.add(InetAddresses.parseNumericAddress(ipv4Address));
            } catch (IllegalArgumentException e) {
                Log.wtf(TAG, "Invalid ipv4 address", e);
            }
        }
        for (String ipv6Address : v6Addrs) {
            try {
                final Inet6Address addr = (Inet6Address) InetAddresses.parseNumericAddress(
                        ipv6Address);
                addresses.add(InetAddressUtils.withScopeId(addr, serviceInfo.getInterfaceIndex()));
            } catch (IllegalArgumentException e) {
                Log.wtf(TAG, "Invalid ipv6 address", e);
            }
        }
        return addresses;
    }

    private static void setServiceNetworkForCallback(NsdServiceInfo info, int netId, int ifaceIdx) {
        switch (netId) {
            case NETID_UNSET:
                info.setNetwork(null);
                break;
            case INetd.LOCAL_NET_ID:
                // Special case for LOCAL_NET_ID: Networks on netId 99 are not generally
                // visible / usable for apps, so do not return it. Store the interface
                // index instead, so at least if the client tries to resolve the service
                // with that NsdServiceInfo, it will be done on the same interface.
                // If they recreate the NsdServiceInfo themselves, resolution would be
                // done on all interfaces as before T, which should also work.
                info.setNetwork(null);
                info.setInterfaceIndex(ifaceIdx);
                break;
            default:
                info.setNetwork(new Network(netId));
        }
    }

    // The full service name is escaped from standard DNS rules on mdnsresponder, making it suitable
    // for passing to standard system DNS APIs such as res_query() . Thus, make the service name
    // unescape for getting right service address. See "Notes on DNS Name Escaping" on
    // external/mdnsresponder/mDNSShared/dns_sd.h for more details.
    private String unescape(String s) {
        StringBuilder sb = new StringBuilder(s.length());
        for (int i = 0; i < s.length(); ++i) {
            char c = s.charAt(i);
            if (c == '\\') {
                if (++i >= s.length()) {
                    Log.e(TAG, "Unexpected end of escape sequence in: " + s);
                    break;
                }
                c = s.charAt(i);
                if (c != '.' && c != '\\') {
                    if (i + 2 >= s.length()) {
                        Log.e(TAG, "Unexpected end of escape sequence in: " + s);
                        break;
                    }
                    c = (char) ((c - '0') * 100 + (s.charAt(i + 1) - '0') * 10
                            + (s.charAt(i + 2) - '0'));
                    i += 2;
                }
            }
            sb.append(c);
        }
        return sb.toString();
    }

    /**
     * Check the given service type is valid and construct it to a service type
     * which can use for discovery / resolution service.
     *
     * <p>The valid service type should be 2 labels, or 3 labels if the query is for a
     * subtype (see RFC6763 7.1). Each label is up to 63 characters and must start with an
     * underscore; they are alphanumerical characters or dashes or underscore, except the
     * last one that is just alphanumerical. The last label must be _tcp or _udp.
     *
     * <p>The subtype may also be specified with a comma after the service type, for example
     * _type._tcp,_subtype.
     *
     * @param serviceType the request service type for discovery / resolution service
     * @return constructed service type or null if the given service type is invalid.
     */
    @Nullable
    public static Pair<String, String> parseTypeAndSubtype(String serviceType) {
        if (TextUtils.isEmpty(serviceType)) return null;

        final String typeOrSubtypePattern = "_[a-zA-Z0-9-_]{1,61}[a-zA-Z0-9]";
        final Pattern serviceTypePattern = Pattern.compile(
                // Optional leading subtype (_subtype._type._tcp)
                // (?: xxx) is a non-capturing parenthesis, don't capture the dot
                "^(?:(" + typeOrSubtypePattern + ")\\.)?"
                        // Actual type (_type._tcp.local)
                        + "(" + typeOrSubtypePattern + "\\._(?:tcp|udp))"
                        // Drop '.' at the end of service type that is compatible with old backend.
                        // e.g. allow "_type._tcp.local."
                        + "\\.?"
                        // Optional subtype after comma, for "_type._tcp,_subtype" format
                        + "(?:,(" + typeOrSubtypePattern + "))?"
                        + "$");
        final Matcher matcher = serviceTypePattern.matcher(serviceType);
        if (!matcher.matches()) return null;
        // Use the subtype either at the beginning or after the comma
        final String subtype = matcher.group(1) != null ? matcher.group(1) : matcher.group(3);
        return new Pair<>(matcher.group(2), subtype);
    }

    @VisibleForTesting
    NsdService(Context ctx, Handler handler, long cleanupDelayMs) {
        this(ctx, handler, cleanupDelayMs, new Dependencies());
    }

    @VisibleForTesting
    NsdService(Context ctx, Handler handler, long cleanupDelayMs, Dependencies deps) {
        mCleanupDelayMs = cleanupDelayMs;
        mContext = ctx;
        mNsdStateMachine = new NsdStateMachine(TAG, handler);
        mNsdStateMachine.start();
        mMDnsManager = ctx.getSystemService(MDnsManager.class);
        mMDnsEventCallback = new MDnsEventCallback(mNsdStateMachine);
        mDeps = deps;

        mMdnsSocketProvider = deps.makeMdnsSocketProvider(ctx, handler.getLooper(),
                LOGGER.forSubComponent("MdnsSocketProvider"));
        // Netlink monitor starts on boot, and intentionally never stopped, to ensure that all
        // address events are received.
        handler.post(mMdnsSocketProvider::startNetLinkMonitor);
        mMdnsSocketClient =
                new MdnsMultinetworkSocketClient(handler.getLooper(), mMdnsSocketProvider);
        mMdnsDiscoveryManager = deps.makeMdnsDiscoveryManager(new ExecutorProvider(),
                mMdnsSocketClient, LOGGER.forSubComponent("MdnsDiscoveryManager"));
        handler.post(() -> mMdnsSocketClient.setCallback(mMdnsDiscoveryManager));
        mAdvertiser = deps.makeMdnsAdvertiser(handler.getLooper(), mMdnsSocketProvider,
                new AdvertiserCallback(), LOGGER.forSubComponent("MdnsAdvertiser"));
    }

    /**
     * Dependencies of NsdService, for injection in tests.
     */
    @VisibleForTesting
    public static class Dependencies {
        /**
         * Check whether the MdnsDiscoveryManager feature is enabled.
         *
         * @param context The global context information about an app environment.
         * @return true if the MdnsDiscoveryManager feature is enabled.
         */
        public boolean isMdnsDiscoveryManagerEnabled(Context context) {
            return isAtLeastU() || DeviceConfigUtils.isFeatureEnabled(context, NAMESPACE_TETHERING,
                    MDNS_DISCOVERY_MANAGER_VERSION, DeviceConfigUtils.TETHERING_MODULE_NAME,
                    false /* defaultEnabled */);
        }

        /**
         * Check whether the MdnsAdvertiser feature is enabled.
         *
         * @param context The global context information about an app environment.
         * @return true if the MdnsAdvertiser feature is enabled.
         */
        public boolean isMdnsAdvertiserEnabled(Context context) {
            return isAtLeastU() || DeviceConfigUtils.isFeatureEnabled(context, NAMESPACE_TETHERING,
                    MDNS_ADVERTISER_VERSION, DeviceConfigUtils.TETHERING_MODULE_NAME,
                    false /* defaultEnabled */);
        }

        /**
         * Get the type allowlist flag value.
         * @see #MDNS_TYPE_ALLOWLIST_FLAGS
         */
        @Nullable
        public String getTypeAllowlistFlags() {
            return DeviceConfigUtils.getDeviceConfigProperty(NAMESPACE_TETHERING,
                    MDNS_TYPE_ALLOWLIST_FLAGS, null);
        }

        /**
         * @see DeviceConfigUtils#isFeatureEnabled(Context, String, String, String, boolean)
         */
        public boolean isFeatureEnabled(Context context, String feature) {
            return DeviceConfigUtils.isFeatureEnabled(context, NAMESPACE_TETHERING,
                    feature, DeviceConfigUtils.TETHERING_MODULE_NAME, false /* defaultEnabled */);
        }

        /**
         * @see MdnsDiscoveryManager
         */
        public MdnsDiscoveryManager makeMdnsDiscoveryManager(
                @NonNull ExecutorProvider executorProvider,
                @NonNull MdnsSocketClientBase socketClient, @NonNull SharedLog sharedLog) {
            return new MdnsDiscoveryManager(executorProvider, socketClient, sharedLog);
        }

        /**
         * @see MdnsAdvertiser
         */
        public MdnsAdvertiser makeMdnsAdvertiser(
                @NonNull Looper looper, @NonNull MdnsSocketProvider socketProvider,
                @NonNull MdnsAdvertiser.AdvertiserCallback cb, @NonNull SharedLog sharedLog) {
            return new MdnsAdvertiser(looper, socketProvider, cb, sharedLog);
        }

        /**
         * @see MdnsSocketProvider
         */
        public MdnsSocketProvider makeMdnsSocketProvider(@NonNull Context context,
                @NonNull Looper looper, @NonNull SharedLog sharedLog) {
            return new MdnsSocketProvider(context, looper, sharedLog);
        }
    }

    /**
     * Return whether a type is allowlisted to use the Java backend.
     * @param type The service type
     * @param flagPrefix One of {@link #MDNS_ADVERTISER_ALLOWLIST_FLAG_PREFIX} or
     *                   {@link #MDNS_DISCOVERY_MANAGER_ALLOWLIST_FLAG_PREFIX}.
     */
    private boolean isTypeAllowlistedForJavaBackend(@Nullable String type,
            @NonNull String flagPrefix) {
        if (type == null) return false;
        final String typesConfig = mDeps.getTypeAllowlistFlags();
        if (TextUtils.isEmpty(typesConfig)) return false;

        final String mappingPrefix = type + ":";
        String mappedFlag = null;
        for (String mapping : TextUtils.split(typesConfig, ",")) {
            if (mapping.startsWith(mappingPrefix)) {
                mappedFlag = mapping.substring(mappingPrefix.length());
                break;
            }
        }

        if (mappedFlag == null) return false;

        return mDeps.isFeatureEnabled(mContext,
                flagPrefix + mappedFlag + MDNS_ALLOWLIST_FLAG_SUFFIX);
    }

    private boolean useDiscoveryManagerForType(@Nullable String type) {
        return isTypeAllowlistedForJavaBackend(type, MDNS_DISCOVERY_MANAGER_ALLOWLIST_FLAG_PREFIX);
    }

    private boolean useAdvertiserForType(@Nullable String type) {
        return isTypeAllowlistedForJavaBackend(type, MDNS_ADVERTISER_ALLOWLIST_FLAG_PREFIX);
    }

    public static NsdService create(Context context) {
        HandlerThread thread = new HandlerThread(TAG);
        thread.start();
        Handler handler = new Handler(thread.getLooper());
        NsdService service = new NsdService(context, handler, CLEANUP_DELAY_MS);
        return service;
    }

    private static class MDnsEventCallback extends IMDnsEventListener.Stub {
        private final StateMachine mStateMachine;

        MDnsEventCallback(StateMachine sm) {
            mStateMachine = sm;
        }

        @Override
        public void onServiceRegistrationStatus(final RegistrationInfo status) {
            mStateMachine.sendMessage(
                    MDNS_SERVICE_EVENT, status.result, status.id, status);
        }

        @Override
        public void onServiceDiscoveryStatus(final DiscoveryInfo status) {
            mStateMachine.sendMessage(
                    MDNS_SERVICE_EVENT, status.result, status.id, status);
        }

        @Override
        public void onServiceResolutionStatus(final ResolutionInfo status) {
            mStateMachine.sendMessage(
                    MDNS_SERVICE_EVENT, status.result, status.id, status);
        }

        @Override
        public void onGettingServiceAddressStatus(final GetAddressInfo status) {
            mStateMachine.sendMessage(
                    MDNS_SERVICE_EVENT, status.result, status.id, status);
        }

        @Override
        public int getInterfaceVersion() throws RemoteException {
            return this.VERSION;
        }

        @Override
        public String getInterfaceHash() throws RemoteException {
            return this.HASH;
        }
    }

    private class AdvertiserCallback implements MdnsAdvertiser.AdvertiserCallback {
        @Override
        public void onRegisterServiceSucceeded(int serviceId, NsdServiceInfo registeredInfo) {
            final ClientInfo clientInfo = getClientInfoOrLog(serviceId);
            if (clientInfo == null) return;

            final int clientId = getClientIdOrLog(clientInfo, serviceId);
            if (clientId < 0) return;

            // onRegisterServiceSucceeded only has the service name in its info. This aligns with
            // historical behavior.
            final NsdServiceInfo cbInfo = new NsdServiceInfo(registeredInfo.getServiceName(), null);
            clientInfo.onRegisterServiceSucceeded(clientId, cbInfo);
        }

        @Override
        public void onRegisterServiceFailed(int serviceId, int errorCode) {
            final ClientInfo clientInfo = getClientInfoOrLog(serviceId);
            if (clientInfo == null) return;

            final int clientId = getClientIdOrLog(clientInfo, serviceId);
            if (clientId < 0) return;

            clientInfo.onRegisterServiceFailed(clientId, errorCode);
        }

        private ClientInfo getClientInfoOrLog(int serviceId) {
            final ClientInfo clientInfo = mIdToClientInfoMap.get(serviceId);
            if (clientInfo == null) {
                Log.e(TAG, String.format("Callback for service %d has no client", serviceId));
            }
            return clientInfo;
        }

        private int getClientIdOrLog(@NonNull ClientInfo info, int serviceId) {
            final int clientId = info.getClientId(serviceId);
            if (clientId < 0) {
                Log.e(TAG, String.format("Client ID not found for service %d", serviceId));
            }
            return clientId;
        }
    }

    private static class ConnectorArgs {
        @NonNull public final NsdServiceConnector connector;
        @NonNull public final INsdManagerCallback callback;
        public final boolean useJavaBackend;
        public final int uid;

        ConnectorArgs(@NonNull NsdServiceConnector connector, @NonNull INsdManagerCallback callback,
                boolean useJavaBackend, int uid) {
            this.connector = connector;
            this.callback = callback;
            this.useJavaBackend = useJavaBackend;
            this.uid = uid;
        }
    }

    @Override
    public INsdServiceConnector connect(INsdManagerCallback cb, boolean useJavaBackend) {
        mContext.enforceCallingOrSelfPermission(android.Manifest.permission.INTERNET, "NsdService");
        if (DBG) Log.d(TAG, "New client connect. useJavaBackend=" + useJavaBackend);
        final INsdServiceConnector connector = new NsdServiceConnector();
        mNsdStateMachine.sendMessage(mNsdStateMachine.obtainMessage(NsdManager.REGISTER_CLIENT,
                new ConnectorArgs((NsdServiceConnector) connector, cb, useJavaBackend,
                        Binder.getCallingUid())));
        return connector;
    }

    private static class ListenerArgs {
        public final NsdServiceConnector connector;
        public final NsdServiceInfo serviceInfo;
        ListenerArgs(NsdServiceConnector connector, NsdServiceInfo serviceInfo) {
            this.connector = connector;
            this.serviceInfo = serviceInfo;
        }
    }

    private class NsdServiceConnector extends INsdServiceConnector.Stub
            implements IBinder.DeathRecipient  {
        @Override
        public void registerService(int listenerKey, NsdServiceInfo serviceInfo) {
            mNsdStateMachine.sendMessage(mNsdStateMachine.obtainMessage(
                    NsdManager.REGISTER_SERVICE, 0, listenerKey,
                    new ListenerArgs(this, serviceInfo)));
        }

        @Override
        public void unregisterService(int listenerKey) {
            mNsdStateMachine.sendMessage(mNsdStateMachine.obtainMessage(
                    NsdManager.UNREGISTER_SERVICE, 0, listenerKey,
                    new ListenerArgs(this, null)));
        }

        @Override
        public void discoverServices(int listenerKey, NsdServiceInfo serviceInfo) {
            mNsdStateMachine.sendMessage(mNsdStateMachine.obtainMessage(
                    NsdManager.DISCOVER_SERVICES, 0, listenerKey,
                    new ListenerArgs(this, serviceInfo)));
        }

        @Override
        public void stopDiscovery(int listenerKey) {
            mNsdStateMachine.sendMessage(mNsdStateMachine.obtainMessage(
                    NsdManager.STOP_DISCOVERY, 0, listenerKey, new ListenerArgs(this, null)));
        }

        @Override
        public void resolveService(int listenerKey, NsdServiceInfo serviceInfo) {
            mNsdStateMachine.sendMessage(mNsdStateMachine.obtainMessage(
                    NsdManager.RESOLVE_SERVICE, 0, listenerKey,
                    new ListenerArgs(this, serviceInfo)));
        }

        @Override
        public void stopResolution(int listenerKey) {
            mNsdStateMachine.sendMessage(mNsdStateMachine.obtainMessage(
                    NsdManager.STOP_RESOLUTION, 0, listenerKey, new ListenerArgs(this, null)));
        }

        @Override
        public void registerServiceInfoCallback(int listenerKey, NsdServiceInfo serviceInfo) {
            mNsdStateMachine.sendMessage(mNsdStateMachine.obtainMessage(
                    NsdManager.REGISTER_SERVICE_CALLBACK, 0, listenerKey,
                    new ListenerArgs(this, serviceInfo)));
        }

        @Override
        public void unregisterServiceInfoCallback(int listenerKey) {
            mNsdStateMachine.sendMessage(mNsdStateMachine.obtainMessage(
                    NsdManager.UNREGISTER_SERVICE_CALLBACK, 0, listenerKey,
                    new ListenerArgs(this, null)));
        }

        @Override
        public void startDaemon() {
            mNsdStateMachine.sendMessage(mNsdStateMachine.obtainMessage(
                    NsdManager.DAEMON_STARTUP, new ListenerArgs(this, null)));
        }

        @Override
        public void binderDied() {
            mNsdStateMachine.sendMessage(
                    mNsdStateMachine.obtainMessage(NsdManager.UNREGISTER_CLIENT, this));
        }
    }

    private void sendNsdStateChangeBroadcast(boolean isEnabled) {
        final Intent intent = new Intent(NsdManager.ACTION_NSD_STATE_CHANGED);
        intent.addFlags(Intent.FLAG_RECEIVER_REGISTERED_ONLY_BEFORE_BOOT);
        int nsdState = isEnabled ? NsdManager.NSD_STATE_ENABLED : NsdManager.NSD_STATE_DISABLED;
        intent.putExtra(NsdManager.EXTRA_NSD_STATE, nsdState);
        mContext.sendStickyBroadcastAsUser(intent, UserHandle.ALL);
    }

    private int getUniqueId() {
        if (++mUniqueId == INVALID_ID) return ++mUniqueId;
        return mUniqueId;
    }

    private boolean registerService(int regId, NsdServiceInfo service) {
        if (DBG) {
            Log.d(TAG, "registerService: " + regId + " " + service);
        }
        String name = service.getServiceName();
        String type = service.getServiceType();
        int port = service.getPort();
        byte[] textRecord = service.getTxtRecord();
        final int registerInterface = getNetworkInterfaceIndex(service);
        if (service.getNetwork() != null && registerInterface == IFACE_IDX_ANY) {
            Log.e(TAG, "Interface to register service on not found");
            return false;
        }
        return mMDnsManager.registerService(regId, name, type, port, textRecord, registerInterface);
    }

    private boolean unregisterService(int regId) {
        return mMDnsManager.stopOperation(regId);
    }

    private boolean discoverServices(int discoveryId, NsdServiceInfo serviceInfo) {
        final String type = serviceInfo.getServiceType();
        final int discoverInterface = getNetworkInterfaceIndex(serviceInfo);
        if (serviceInfo.getNetwork() != null && discoverInterface == IFACE_IDX_ANY) {
            Log.e(TAG, "Interface to discover service on not found");
            return false;
        }
        return mMDnsManager.discover(discoveryId, type, discoverInterface);
    }

    private boolean stopServiceDiscovery(int discoveryId) {
        return mMDnsManager.stopOperation(discoveryId);
    }

    private boolean resolveService(int resolveId, NsdServiceInfo service) {
        final String name = service.getServiceName();
        final String type = service.getServiceType();
        final int resolveInterface = getNetworkInterfaceIndex(service);
        if (service.getNetwork() != null && resolveInterface == IFACE_IDX_ANY) {
            Log.e(TAG, "Interface to resolve service on not found");
            return false;
        }
        return mMDnsManager.resolve(resolveId, name, type, "local.", resolveInterface);
    }

    /**
     * Guess the interface to use to resolve or discover a service on a specific network.
     *
     * This is an imperfect guess, as for example the network may be gone or not yet fully
     * registered. This is fine as failing is correct if the network is gone, and a client
     * attempting to resolve/discover on a network not yet setup would have a bad time anyway; also
     * this is to support the legacy mdnsresponder implementation, which historically resolved
     * services on an unspecified network.
     */
    private int getNetworkInterfaceIndex(NsdServiceInfo serviceInfo) {
        final Network network = serviceInfo.getNetwork();
        if (network == null) {
            // Fallback to getInterfaceIndex if present (typically if the NsdServiceInfo was
            // provided by NsdService from discovery results, and the service was found on an
            // interface that has no app-usable Network).
            if (serviceInfo.getInterfaceIndex() != 0) {
                return serviceInfo.getInterfaceIndex();
            }
            return IFACE_IDX_ANY;
        }

        final ConnectivityManager cm = mContext.getSystemService(ConnectivityManager.class);
        if (cm == null) {
            Log.wtf(TAG, "No ConnectivityManager for resolveService");
            return IFACE_IDX_ANY;
        }
        final LinkProperties lp = cm.getLinkProperties(network);
        if (lp == null) return IFACE_IDX_ANY;

        // Only resolve on non-stacked interfaces
        final NetworkInterface iface;
        try {
            iface = NetworkInterface.getByName(lp.getInterfaceName());
        } catch (SocketException e) {
            Log.e(TAG, "Error querying interface", e);
            return IFACE_IDX_ANY;
        }

        if (iface == null) {
            Log.e(TAG, "Interface not found: " + lp.getInterfaceName());
            return IFACE_IDX_ANY;
        }

        return iface.getIndex();
    }

    private boolean stopResolveService(int resolveId) {
        return mMDnsManager.stopOperation(resolveId);
    }

    private boolean getAddrInfo(int resolveId, String hostname, int interfaceIdx) {
        return mMDnsManager.getServiceAddress(resolveId, hostname, interfaceIdx);
    }

    private boolean stopGetAddrInfo(int resolveId) {
        return mMDnsManager.stopOperation(resolveId);
    }

    @Override
    public void dump(FileDescriptor fd, PrintWriter writer, String[] args) {
        if (!PermissionUtils.checkDumpPermission(mContext, TAG, writer)) return;

        final IndentingPrintWriter pw = new IndentingPrintWriter(writer, "  ");
        // Dump state machine logs
        mNsdStateMachine.dump(fd, pw, args);

        // Dump service and clients logs
        pw.println();
        pw.println("Logs:");
        pw.increaseIndent();
        mServiceLogs.reverseDump(pw);
        pw.decreaseIndent();
    }

    private abstract static class ClientRequest {
        private final int mGlobalId;

        private ClientRequest(int globalId) {
            mGlobalId = globalId;
        }
    }

    private static class LegacyClientRequest extends ClientRequest {
        private final int mRequestCode;

        private LegacyClientRequest(int globalId, int requestCode) {
            super(globalId);
            mRequestCode = requestCode;
        }
    }

    private static class AdvertiserClientRequest extends ClientRequest {
        private AdvertiserClientRequest(int globalId) {
            super(globalId);
        }
    }

    private static class DiscoveryManagerRequest extends ClientRequest {
        @NonNull
        private final MdnsListener mListener;

        private DiscoveryManagerRequest(int globalId, @NonNull MdnsListener listener) {
            super(globalId);
            mListener = listener;
        }
    }

    /* Information tracked per client */
    private class ClientInfo {

        private static final int MAX_LIMIT = 10;
        private final INsdManagerCallback mCb;
        /* Remembers a resolved service until getaddrinfo completes */
        private NsdServiceInfo mResolvedService;

        /* A map from client-side ID (listenerKey) to the request */
        private final SparseArray<ClientRequest> mClientRequests = new SparseArray<>();

        // The target SDK of this client < Build.VERSION_CODES.S
        private boolean mIsPreSClient = false;
        // The flag of using java backend if the client's target SDK >= U
        private final boolean mUseJavaBackend;
        // Store client logs
        private final SharedLog mClientLogs;

        private ClientInfo(INsdManagerCallback cb, boolean useJavaBackend, SharedLog sharedLog) {
            mCb = cb;
            mUseJavaBackend = useJavaBackend;
            mClientLogs = sharedLog;
            mClientLogs.log("New client. useJavaBackend=" + useJavaBackend);
        }

        @Override
        public String toString() {
            StringBuilder sb = new StringBuilder();
            sb.append("mResolvedService ").append(mResolvedService).append("\n");
            sb.append("mIsLegacy ").append(mIsPreSClient).append("\n");
            for (int i = 0; i < mClientRequests.size(); i++) {
                int clientID = mClientRequests.keyAt(i);
                sb.append("clientId ")
                        .append(clientID)
                        .append(" mDnsId ").append(mClientRequests.valueAt(i).mGlobalId)
                        .append(" type ").append(
                                mClientRequests.valueAt(i).getClass().getSimpleName())
                        .append("\n");
            }
            return sb.toString();
        }

        private boolean isPreSClient() {
            return mIsPreSClient;
        }

        private void setPreSClient() {
            mIsPreSClient = true;
        }

        private void unregisterMdnsListenerFromRequest(ClientRequest request) {
            final MdnsListener listener =
                    ((DiscoveryManagerRequest) request).mListener;
            mMdnsDiscoveryManager.unregisterListener(
                    listener.getListenedServiceType(), listener);
        }

        // Remove any pending requests from the global map when we get rid of a client,
        // and send cancellations to the daemon.
        private void expungeAllRequests() {
            mClientLogs.log("Client unregistered. expungeAllRequests!");
            // TODO: to keep handler responsive, do not clean all requests for that client at once.
            for (int i = 0; i < mClientRequests.size(); i++) {
                final int clientId = mClientRequests.keyAt(i);
                final ClientRequest request = mClientRequests.valueAt(i);
                final int globalId = request.mGlobalId;
                mIdToClientInfoMap.remove(globalId);
                if (DBG) {
                    Log.d(TAG, "Terminating client-ID " + clientId
                            + " global-ID " + globalId + " type " + mClientRequests.get(clientId));
                }

                if (request instanceof DiscoveryManagerRequest) {
                    unregisterMdnsListenerFromRequest(request);
                    continue;
                }

                if (request instanceof AdvertiserClientRequest) {
                    mAdvertiser.removeService(globalId);
                    continue;
                }

                if (!(request instanceof LegacyClientRequest)) {
                    throw new IllegalStateException("Unknown request type: " + request.getClass());
                }

                switch (((LegacyClientRequest) request).mRequestCode) {
                    case NsdManager.DISCOVER_SERVICES:
                        stopServiceDiscovery(globalId);
                        break;
                    case NsdManager.RESOLVE_SERVICE:
                        stopResolveService(globalId);
                        break;
                    case NsdManager.REGISTER_SERVICE:
                        unregisterService(globalId);
                        break;
                    default:
                        break;
                }
            }
            mClientRequests.clear();
        }

        // mClientRequests is a sparse array of listener id -> ClientRequest.  For a given
        // mDnsClient id, return the corresponding listener id.  mDnsClient id is also called a
        // global id.
        private int getClientId(final int globalId) {
            for (int i = 0; i < mClientRequests.size(); i++) {
                if (mClientRequests.valueAt(i).mGlobalId == globalId) {
                    return mClientRequests.keyAt(i);
                }
            }
            return -1;
        }

        private void log(String message) {
            mClientLogs.log(message);
        }

        void onDiscoverServicesStarted(int listenerKey, NsdServiceInfo info) {
            try {
                mCb.onDiscoverServicesStarted(listenerKey, info);
            } catch (RemoteException e) {
                Log.e(TAG, "Error calling onDiscoverServicesStarted", e);
            }
        }

        void onDiscoverServicesFailed(int listenerKey, int error) {
            try {
                mCb.onDiscoverServicesFailed(listenerKey, error);
            } catch (RemoteException e) {
                Log.e(TAG, "Error calling onDiscoverServicesFailed", e);
            }
        }

        void onServiceFound(int listenerKey, NsdServiceInfo info) {
            try {
                mCb.onServiceFound(listenerKey, info);
            } catch (RemoteException e) {
                Log.e(TAG, "Error calling onServiceFound(", e);
            }
        }

        void onServiceLost(int listenerKey, NsdServiceInfo info) {
            try {
                mCb.onServiceLost(listenerKey, info);
            } catch (RemoteException e) {
                Log.e(TAG, "Error calling onServiceLost(", e);
            }
        }

        void onStopDiscoveryFailed(int listenerKey, int error) {
            try {
                mCb.onStopDiscoveryFailed(listenerKey, error);
            } catch (RemoteException e) {
                Log.e(TAG, "Error calling onStopDiscoveryFailed", e);
            }
        }

        void onStopDiscoverySucceeded(int listenerKey) {
            try {
                mCb.onStopDiscoverySucceeded(listenerKey);
            } catch (RemoteException e) {
                Log.e(TAG, "Error calling onStopDiscoverySucceeded", e);
            }
        }

        void onRegisterServiceFailed(int listenerKey, int error) {
            try {
                mCb.onRegisterServiceFailed(listenerKey, error);
            } catch (RemoteException e) {
                Log.e(TAG, "Error calling onRegisterServiceFailed", e);
            }
        }

        void onRegisterServiceSucceeded(int listenerKey, NsdServiceInfo info) {
            try {
                mCb.onRegisterServiceSucceeded(listenerKey, info);
            } catch (RemoteException e) {
                Log.e(TAG, "Error calling onRegisterServiceSucceeded", e);
            }
        }

        void onUnregisterServiceFailed(int listenerKey, int error) {
            try {
                mCb.onUnregisterServiceFailed(listenerKey, error);
            } catch (RemoteException e) {
                Log.e(TAG, "Error calling onUnregisterServiceFailed", e);
            }
        }

        void onUnregisterServiceSucceeded(int listenerKey) {
            try {
                mCb.onUnregisterServiceSucceeded(listenerKey);
            } catch (RemoteException e) {
                Log.e(TAG, "Error calling onUnregisterServiceSucceeded", e);
            }
        }

        void onResolveServiceFailed(int listenerKey, int error) {
            try {
                mCb.onResolveServiceFailed(listenerKey, error);
            } catch (RemoteException e) {
                Log.e(TAG, "Error calling onResolveServiceFailed", e);
            }
        }

        void onResolveServiceSucceeded(int listenerKey, NsdServiceInfo info) {
            try {
                mCb.onResolveServiceSucceeded(listenerKey, info);
            } catch (RemoteException e) {
                Log.e(TAG, "Error calling onResolveServiceSucceeded", e);
            }
        }

        void onStopResolutionFailed(int listenerKey, int error) {
            try {
                mCb.onStopResolutionFailed(listenerKey, error);
            } catch (RemoteException e) {
                Log.e(TAG, "Error calling onStopResolutionFailed", e);
            }
        }

        void onStopResolutionSucceeded(int listenerKey) {
            try {
                mCb.onStopResolutionSucceeded(listenerKey);
            } catch (RemoteException e) {
                Log.e(TAG, "Error calling onStopResolutionSucceeded", e);
            }
        }

        void onServiceInfoCallbackRegistrationFailed(int listenerKey, int error) {
            try {
                mCb.onServiceInfoCallbackRegistrationFailed(listenerKey, error);
            } catch (RemoteException e) {
                Log.e(TAG, "Error calling onServiceInfoCallbackRegistrationFailed", e);
            }
        }

        void onServiceUpdated(int listenerKey, NsdServiceInfo info) {
            try {
                mCb.onServiceUpdated(listenerKey, info);
            } catch (RemoteException e) {
                Log.e(TAG, "Error calling onServiceUpdated", e);
            }
        }

        void onServiceUpdatedLost(int listenerKey) {
            try {
                mCb.onServiceUpdatedLost(listenerKey);
            } catch (RemoteException e) {
                Log.e(TAG, "Error calling onServiceUpdatedLost", e);
            }
        }

        void onServiceInfoCallbackUnregistered(int listenerKey) {
            try {
                mCb.onServiceInfoCallbackUnregistered(listenerKey);
            } catch (RemoteException e) {
                Log.e(TAG, "Error calling onServiceInfoCallbackUnregistered", e);
            }
        }
    }
}<|MERGE_RESOLUTION|>--- conflicted
+++ resolved
@@ -727,11 +727,7 @@
                             // service type would generate service instance names like
                             // Name._subtype._sub._type._tcp, which is incorrect
                             // (it should be Name._type._tcp).
-<<<<<<< HEAD
-                            mAdvertiser.addService(id, serviceInfo);
-=======
                             mAdvertiser.addService(id, serviceInfo, typeSubtype.second);
->>>>>>> 665aad59
                             storeAdvertiserRequestMap(clientId, id, clientInfo);
                         } else {
                             maybeStartDaemon();
